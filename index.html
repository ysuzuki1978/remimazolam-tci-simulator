<!DOCTYPE html>
<html lang="en">
<head>
    <meta charset="UTF-8">
<<<<<<< HEAD
    <meta name="viewport" content="width=device-width, initial-scale=1.0">
    <title>Remimazolam TCI TIVA V1.1.0 - Predictive Control Protocol Integration System</title>
=======
    <meta name="viewport" content="width=device-width, initial-scale=1.0, user-scalable=no, maximum-scale=1.0">
    <meta name="apple-mobile-web-app-capable" content="yes">
    <meta name="mobile-web-app-capable" content="yes">
    <meta name="format-detection" content="telephone=no">
    <title>Remimazolam TCI TIVA V1.1.1 - Predictive Control Protocol Integration System</title>
>>>>>>> 692c1f65
    
    <!-- PWA Meta Tags -->
    <meta name="theme-color" content="#2196F3">
    <meta name="apple-mobile-web-app-capable" content="yes">
    <meta name="apple-mobile-web-app-status-bar-style" content="default">
    <meta name="apple-mobile-web-app-title" content="Remimazolam TCI TIVA">
    
    <!-- Icons -->
    <link rel="apple-touch-icon" sizes="180x180" href="images/icon-192.png">
    <link rel="icon" type="image/png" sizes="32x32" href="images/icon-32.png">
    <link rel="manifest" href="manifest.json">
    
    <!-- Chart.js -->
    <script src="https://cdn.jsdelivr.net/npm/chart.js@3.9.1/dist/chart.min.js"></script>
    <script src="https://cdn.jsdelivr.net/npm/chartjs-adapter-date-fns@2.0.0/dist/chartjs-adapter-date-fns.bundle.min.js"></script>
    
    <!-- CSS -->
    <link rel="stylesheet" href="css/main.css">
</head>
<body>
    <!-- Loading Screen -->
    <div id="loadingScreen" class="loading-screen">
        <div class="loading-content">
            <div class="spinner"></div>
<<<<<<< HEAD
            <h2>Remimazolam TCI TIVA V1.1.0</h2>
=======
            <h2>Remimazolam TCI TIVA V1.1.1</h2>
>>>>>>> 692c1f65
            <p>System Initializing...</p>
        </div>
    </div>

    <!-- Disclaimer Modal -->
    <div id="disclaimerModal" class="modal active">
        <div class="modal-content">
            <div class="modal-header">
                <h2>⚠️ Disclaimer</h2>
            </div>
            <div class="modal-body">
                <div class="disclaimer-content">
                    <h3>Important Notice</h3>
                    <ul>
                        <li>This application is <strong>for educational and research purposes only</strong></li>
                        <li>Do not use as a basis for clinical diagnosis or treatment</li>
                        <li>All clinical decisions must be made under the responsibility of qualified medical professionals</li>
                        <li>Calculation results are theoretical values and do not guarantee actual patient responses</li>
                        <li>The developer assumes no responsibility for any consequences arising from the use of this application</li>
                    </ul>
                    
                    <h3>Scientific Basis</h3>
                    <p>This system is based on the remimazolam pharmacokinetic model by Masui et al. (2022) J Anesth.</p>
                    
                    <h3>Developer Information</h3>
                    <p>YASUYUKI SUZUKI - Department of Pharmacology, Graduate School of Medicine, Ehime University</p>
                </div>
            </div>
            <div class="modal-footer">
                <button id="acceptDisclaimer" class="btn btn-primary">
                    Accept and Start
                </button>
            </div>
        </div>
    </div>

    <!-- Main Application -->
    <div id="mainApp" class="main-app hidden">
        <!-- Header -->
        <header class="app-header">
            <div class="header-content">
<<<<<<< HEAD
                <h1>Remimazolam TCI TIVA V1.1.0</h1>
=======
                <h1>Remimazolam TCI TIVA <span class="version">V1.1.1</span></h1>
>>>>>>> 692c1f65
                <p>Predictive Control Protocol - Effect-site Concentration Target Controlled Infusion System</p>
            </div>
        </header>

        <!-- Patient Information Panel -->
        <section id="patientPanel" class="panel patient-panel">
            <div class="panel-header">
                <h2>📋 Patient Information</h2>
                <button id="editPatientBtn" class="btn btn-secondary">Edit</button>
            </div>
            <div class="panel-content">
                <div class="patient-info-grid">
                    <div class="info-item">
                        <label>Patient ID:</label>
                        <span id="patientId">---</span>
                    </div>
                    <div class="info-item">
                        <label>Age:</label>
                        <span id="patientAge">---</span>
                    </div>
                    <div class="info-item">
                        <label>Weight:</label>
                        <span id="patientWeight">---</span>
                    </div>
                    <div class="info-item">
                        <label>Height:</label>
                        <span id="patientHeight">---</span>
                    </div>
                    <div class="info-item">
                        <label>BMI:</label>
                        <span id="patientBMI">---</span>
                    </div>
                    <div class="info-item">
                        <label>Sex:</label>
                        <span id="patientSex">---</span>
                    </div>
                    <div class="info-item">
                        <label>ASA-PS:</label>
                        <span id="patientASA">---</span>
                    </div>
                    <div class="info-item">
                        <label>Anesthesia Start Time:</label>
                        <span id="anesthesiaStartTime">---</span>
                    </div>
                </div>
            </div>
        </section>

        <!-- App Grid Container -->
        <div class="app-grid">
            <!-- App 1: Real-time Induction -->
            <section id="inductionPanel" class="panel app-panel">
                <div class="panel-header">
                    <h2>🚀 Real-time Induction Prediction</h2>
                    <div class="panel-controls">
                        <button id="startInductionBtn" class="btn btn-primary">Start</button>
                        <button id="stopInductionBtn" class="btn btn-danger hidden">Stop</button>
                        <button id="recordSnapshotBtn" class="btn btn-info hidden">Record</button>
                    </div>
                </div>
                <div class="panel-content">
                    <div class="induction-controls">
<<<<<<< HEAD
                        <div class="dose-input digital-picker-enabled">
                            <!-- Induction Bolus Digital Picker - 導入ボーラスデジタルピッカー -->
                            <div class="digital-picker-container">
                                <label for="inductionBolusPicker">Bolus Dose (mg):</label>
                                <div id="inductionBolusPicker"></div>
                            </div>
                        </div>
                        <div class="dose-input digital-picker-enabled">
                            <!-- Induction Continuous Digital Picker - 導入持続注入デジタルピッカー -->
                            <div class="digital-picker-container">
                                <label for="inductionContinuousPicker">Continuous Infusion (mg/kg/hr):</label>
                                <div id="inductionContinuousPicker"></div>
=======
                        <div class="dose-input">
                            <label for="inductionBolus">Bolus Dose (mg):</label>
                            <div class="input-group-controls">
                                <button type="button" class="btn-adjust btn-minus" data-target="inductionBolus" data-step="0.5">−</button>
                                <input type="number" id="inductionBolus" min="1" max="15" step="0.5" value="7">
                                <button type="button" class="btn-adjust btn-plus" data-target="inductionBolus" data-step="0.5">+</button>
                            </div>
                        </div>
                        <div class="dose-input">
                            <label for="inductionContinuous">Continuous Infusion (mg/kg/hr):</label>
                            <div class="input-group-controls">
                                <button type="button" class="btn-adjust btn-minus" data-target="inductionContinuous" data-step="0.1">−</button>
                                <input type="number" id="inductionContinuous" min="0" max="6" step="0.1" value="1.0">
                                <button type="button" class="btn-adjust btn-plus" data-target="inductionContinuous" data-step="0.1">+</button>
>>>>>>> 692c1f65
                            </div>
                        </div>
                    </div>

                    <div class="concentration-display">
                        <div class="conc-item">
                            <label>Plasma Concentration:</label>
                            <span id="plasmaConcentration" class="concentration-value">0.000</span>
                            <span class="unit">μg/mL</span>
                        </div>
                        <div class="conc-item">
                            <label>Effect-site Concentration (Ce):</label>
                            <span id="effectConcentration" class="concentration-value">0.000</span>
                            <span class="unit">μg/mL</span>
                        </div>
                        <div class="conc-item">
                            <label>Elapsed Time:</label>
                            <span id="elapsedTime" class="time-value">00:00:00</span>
                        </div>
                    </div>

                    <div class="realtime-chart-container">
                        <canvas id="inductionRealtimeChart"></canvas>
                    </div>

                    <div id="snapshotsSection" class="snapshots-section hidden">
                        <h3 id="snapshotsTitle">Records</h3>
                        <div id="snapshotsList" class="snapshots-list"></div>
                    </div>
                </div>
            </section>

            <!-- App 2: Protocol Optimization -->
            <section id="protocolPanel" class="panel app-panel">
                <div class="panel-header">
                    <h2>🎯 Advanced Step-down Protocol Optimization</h2>
                    <button id="optimizeProtocolBtn" class="btn btn-primary">Execute Optimization</button>
                </div>
                <div class="panel-content">
                    <div class="protocol-controls">
                        <div class="form-row">
                            <div class="input-group">
                                <label for="targetConcentration">Target Effect-site Concentration (μg/mL):</label>
                                <input type="number" id="targetConcentration" min="0.1" max="3.0" step="0.1" value="1.0">
                            </div>
                            <div class="input-group">
                                <label for="protocolBolus">Bolus Dose (mg):</label>
                                <input type="number" id="protocolBolus" min="1" max="15" step="0.5" value="7">
                            </div>
                        </div>
                        <div class="form-row">
                            <div class="input-group">
                                <label for="targetReachTime">Target Reach Time (min):</label>
                                <input type="number" id="targetReachTime" min="10" max="60" step="5" value="20">
                            </div>
                            <div class="input-group">
                                <label for="upperThresholdRatio">Upper Threshold Ratio (%):</label>
                                <input type="number" id="upperThresholdRatio" min="105" max="130" step="1" value="120">
                            </div>
                        </div>
                        <div class="form-row">
                            <div class="input-group">
                                <label for="reductionFactor">Reduction Factor (%):</label>
                                <input type="number" id="reductionFactor" min="50" max="90" step="5" value="70">
                            </div>
                            <div class="input-group">
                                <label for="adjustmentInterval">Adjustment Interval (min):</label>
                                <input type="number" id="adjustmentInterval" min="3" max="10" step="1" value="5">
                            </div>
                        </div>
                    </div>

                    <div id="protocolResults" class="protocol-results hidden">
                        <div class="results-summary">
                            <div class="result-item">
                                <label>Optimal Continuous Infusion:</label>
                                <span id="optimalRate">---</span>
                                <span class="unit">mg/kg/hr</span>
                            </div>
                            <div class="result-item">
                                <label>Predicted Final Ce:</label>
                                <span id="predictedFinalCe">---</span>
                                <span class="unit">μg/mL</span>
                            </div>
                            <div class="result-item">
                                <label>Target Accuracy:</label>
                                <span id="targetAccuracy">---</span>
                                <span class="unit">%</span>
                            </div>
                            <div class="result-item">
                                <label>Adjustment Count:</label>
                                <span id="adjustmentCount">---</span>
                                <span class="unit">times</span>
                            </div>
                            <div class="result-item">
                                <label>Stability Index:</label>
                                <span id="stabilityIndex">---</span>
                                <span class="unit">/100</span>
                            </div>
                            <div class="result-item">
                                <label>Convergence Time:</label>
                                <span id="convergenceTime">---</span>
                                <span class="unit">min</span>
                            </div>
                        </div>

                        <div class="protocol-chart-container">
                            <canvas id="protocolChart"></canvas>
                        </div>

                        <div id="concentrationEvaluationResults" class="concentration-evaluation hidden">
                            <h4>📊 Concentration Evaluation at Specified Timepoints</h4>
                            <!-- Table will be populated by JavaScript -->
                        </div>

                        <div class="protocol-schedule">
                            <h4>Dosing Schedule</h4>
                            <div id="protocolTable" class="protocol-table"></div>
                        </div>
                    </div>
                </div>
            </section>

            <!-- App 3: Live Monitoring -->
            <section id="monitoringPanel" class="panel app-panel monitoring-panel">
                <div class="panel-header">
                    <h2>📊 Actual Dose Monitoring</h2>
                    <div class="panel-controls">
                        <button id="addDoseBtn" class="btn btn-primary">Add Dose</button>
                        <button id="runSimulationBtn" class="btn btn-success">Run Simulation</button>
                        <button id="exportCsvBtn" class="btn btn-info">Export CSV</button>
                    </div>
                </div>
                <div class="panel-content">
                    <div class="dose-events-section">
                        <h4>Dose Events</h4>
                        <div id="doseEventsList" class="dose-events-list"></div>
                    </div>

                    <div id="simulationResults" class="simulation-results hidden">
                        <div class="results-summary">
                            <div class="result-item">
                                <label>Maximum Plasma Concentration:</label>
                                <span id="maxPlasmaConc">---</span>
                                <span class="unit">μg/mL</span>
                            </div>
                            <div class="result-item">
                                <label>Maximum Effect-site Concentration:</label>
                                <span id="maxEffectConc">---</span>
                                <span class="unit">μg/mL</span>
                            </div>
                            <div class="result-item">
                                <label>Calculation Method:</label>
                                <span id="calculationMethod">---</span>
                            </div>
                        </div>

                        <div class="monitoring-chart-container">
                            <canvas id="monitoringChart"></canvas>
                        </div>
                    </div>
                </div>
            </section>
        </div>
        
        <!-- Footer -->
        <footer class="app-footer">
            <div class="footer-content">
                <p>Remimazolam TCI TIVA V1.1.1 | Masui et al. (2022) PK Model | Educational & Research Use Only</p>
            </div>
        </footer>
    </div>

    <!-- Patient Edit Modal -->
    <div id="patientModal" class="modal">
        <div class="modal-content">
            <div class="modal-header">
                <h3>Edit Patient Information</h3>
                <button id="closePatientModal" class="btn-close">&times;</button>
            </div>
            <form id="patientForm" class="modal-body">
                <div class="form-group">
                    <label for="editPatientId">Patient ID:</label>
                    <input type="text" id="editPatientId" required>
                </div>
                
                <div class="form-row">
<<<<<<< HEAD
                    <div class="form-group digital-picker-enabled">
                        <!-- Age Digital Picker - 年齢デジタルピッカー -->
                        <div class="digital-picker-container">
                            <label for="editAgePicker">Age (years):</label>
                            <div id="editAgePicker"></div>
                        </div>
                    </div>
                    <div class="form-group digital-picker-enabled">
                        <!-- Weight Digital Picker - 体重デジタルピッカー -->
                        <div class="digital-picker-container">
                            <label for="editWeightPicker">Weight (kg):</label>
                            <div id="editWeightPicker"></div>
=======
                    <div class="form-group">
                        <label for="editAge">Age (years):</label>
                        <div class="input-group-controls">
                            <button type="button" class="btn-adjust btn-minus" data-target="editAge" data-step="1">−</button>
                            <input type="number" id="editAge" min="18" max="100" step="1" value="50">
                            <button type="button" class="btn-adjust btn-plus" data-target="editAge" data-step="1">+</button>
                        </div>
                    </div>
                    <div class="form-group">
                        <label for="editWeight">Weight (kg):</label>
                        <div class="input-group-controls">
                            <button type="button" class="btn-adjust btn-minus" data-target="editWeight" data-step="0.5">−</button>
                            <input type="number" id="editWeight" min="30" max="200" step="0.1" value="70">
                            <button type="button" class="btn-adjust btn-plus" data-target="editWeight" data-step="0.5">+</button>
>>>>>>> 692c1f65
                        </div>
                    </div>
                </div>

                <div class="form-row">
<<<<<<< HEAD
                    <div class="form-group digital-picker-enabled">
                        <!-- Height Digital Picker - 身長デジタルピッカー -->
                        <div class="digital-picker-container">
                            <label for="editHeightPicker">Height (cm):</label>
                            <div id="editHeightPicker"></div>
=======
                    <div class="form-group">
                        <label for="editHeight">Height (cm):</label>
                        <div class="input-group-controls">
                            <button type="button" class="btn-adjust btn-minus" data-target="editHeight" data-step="1">−</button>
                            <input type="number" id="editHeight" min="120" max="220" step="1" value="170">
                            <button type="button" class="btn-adjust btn-plus" data-target="editHeight" data-step="1">+</button>
>>>>>>> 692c1f65
                        </div>
                    </div>
                    <div class="form-group">
                        <label>BMI:</label>
                        <span id="bmiCalculated" class="calculated-value">24.2</span>
                    </div>
                </div>

                <div class="form-row">
                    <div class="form-group">
                        <label>Sex:</label>
                        <div class="radio-group">
                            <label><input type="radio" name="sex" value="male" checked> Male</label>
                            <label><input type="radio" name="sex" value="female"> Female</label>
                        </div>
                    </div>
                    <div class="form-group">
                        <label>ASA-PS:</label>
                        <div class="radio-group">
                            <label><input type="radio" name="asa" value="1-2" checked> I-II</label>
                            <label><input type="radio" name="asa" value="3-4"> III-IV</label>
                        </div>
                    </div>
                </div>

                <div class="form-group">
                    <label for="editAnesthesiaStart">Anesthesia Start Time:</label>
                    <input type="time" id="editAnesthesiaStart" value="08:00">
                </div>
            </form>
            <div class="modal-footer">
                <button id="cancelPatientEdit" class="btn btn-secondary">Cancel</button>
                <button type="submit" form="patientForm" class="btn btn-primary">Save</button>
            </div>
        </div>
    </div>

    <!-- Dose Event Modal -->
    <div id="doseModal" class="modal">
        <div class="modal-content">
            <div class="modal-header">
                <h3>Add Dose Event</h3>
                <button id="closeDoseModal" class="btn-close">&times;</button>
            </div>
            <form id="doseForm" class="modal-body">
                <div class="form-group">
                    <label for="doseTime">Dose Time:</label>
                    <input type="time" id="doseTime" required>
                    <small>Anesthesia Start Time: <span id="anesthesiaStartReference">08:00</span></small>
                </div>
                
                <div class="form-row">
<<<<<<< HEAD
                    <div class="form-group digital-picker-enabled">
                        <!-- Dose Bolus Digital Picker - 投与ボーラスデジタルピッカー -->
                        <div class="digital-picker-container">
                            <label for="doseBolusPicker">Bolus Dose (mg):</label>
                            <div id="doseBolusPicker"></div>
                        </div>
                    </div>
                    <div class="form-group digital-picker-enabled">
                        <!-- Dose Continuous Digital Picker - 投与持続注入デジタルピッカー -->
                        <div class="digital-picker-container">
                            <label for="doseContinuousPicker">Continuous Infusion (mg/kg/hr):</label>
                            <div id="doseContinuousPicker"></div>
=======
                    <div class="form-group">
                        <label for="doseBolusAmount">Bolus Dose (mg):</label>
                        <div class="input-group-controls">
                            <button type="button" class="btn-adjust btn-minus" data-target="doseBolusAmount" data-step="0.5">−</button>
                            <input type="number" id="doseBolusAmount" min="0" max="100" step="0.1" value="0">
                            <button type="button" class="btn-adjust btn-plus" data-target="doseBolusAmount" data-step="0.5">+</button>
                        </div>
                    </div>
                    <div class="form-group">
                        <label for="doseContinuousRate">Continuous Infusion (mg/kg/hr):</label>
                        <div class="input-group-controls">
                            <button type="button" class="btn-adjust btn-minus" data-target="doseContinuousRate" data-step="0.1">−</button>
                            <input type="number" id="doseContinuousRate" min="0" max="20" step="0.01" value="0">
                            <button type="button" class="btn-adjust btn-plus" data-target="doseContinuousRate" data-step="0.1">+</button>
>>>>>>> 692c1f65
                        </div>
                    </div>
                </div>
            </form>
            <div class="modal-footer">
                <button id="cancelDoseAdd" class="btn btn-secondary">Cancel</button>
                <button type="submit" form="doseForm" class="btn btn-primary">Add</button>
            </div>
        </div>
    </div>

    <!-- JavaScript Modules -->
    <script src="utils/lsoda.js"></script>
    <script src="utils/masui-ke0-calculator.js"></script>
    <script src="utils/vhac.js"></script>
    <script src="js/models.js"></script>
    <script src="js/induction-engine.js"></script>
    <script src="js/protocol-engine.js"></script>
    <script src="js/advanced-protocol-engine.js"></script>
    <script src="js/enhanced-protocol-engine.js"></script>
    <script src="js/monitoring-engine.js"></script>
    <script src="js/main.js"></script>

    <!-- Service Worker Registration -->
    <script>
        if ('serviceWorker' in navigator && location.protocol !== 'file:') {
            window.addEventListener('load', () => {
                navigator.serviceWorker.register('sw.js')
                    .then(registration => {
                        console.log('SW registered: ', registration);
                    })
                    .catch(registrationError => {
                        console.log('SW registration failed: ', registrationError);
                    });
            });
        } else {
            console.log('Service Worker not available (file:// protocol or browser not supported)');
        }
    </script>
</body>
</html><|MERGE_RESOLUTION|>--- conflicted
+++ resolved
@@ -2,16 +2,11 @@
 <html lang="en">
 <head>
     <meta charset="UTF-8">
-<<<<<<< HEAD
-    <meta name="viewport" content="width=device-width, initial-scale=1.0">
-    <title>Remimazolam TCI TIVA V1.1.0 - Predictive Control Protocol Integration System</title>
-=======
     <meta name="viewport" content="width=device-width, initial-scale=1.0, user-scalable=no, maximum-scale=1.0">
     <meta name="apple-mobile-web-app-capable" content="yes">
     <meta name="mobile-web-app-capable" content="yes">
     <meta name="format-detection" content="telephone=no">
     <title>Remimazolam TCI TIVA V1.1.1 - Predictive Control Protocol Integration System</title>
->>>>>>> 692c1f65
     
     <!-- PWA Meta Tags -->
     <meta name="theme-color" content="#2196F3">
@@ -36,11 +31,7 @@
     <div id="loadingScreen" class="loading-screen">
         <div class="loading-content">
             <div class="spinner"></div>
-<<<<<<< HEAD
-            <h2>Remimazolam TCI TIVA V1.1.0</h2>
-=======
             <h2>Remimazolam TCI TIVA V1.1.1</h2>
->>>>>>> 692c1f65
             <p>System Initializing...</p>
         </div>
     </div>
@@ -82,11 +73,7 @@
         <!-- Header -->
         <header class="app-header">
             <div class="header-content">
-<<<<<<< HEAD
-                <h1>Remimazolam TCI TIVA V1.1.0</h1>
-=======
                 <h1>Remimazolam TCI TIVA <span class="version">V1.1.1</span></h1>
->>>>>>> 692c1f65
                 <p>Predictive Control Protocol - Effect-site Concentration Target Controlled Infusion System</p>
             </div>
         </header>
@@ -149,20 +136,6 @@
                 </div>
                 <div class="panel-content">
                     <div class="induction-controls">
-<<<<<<< HEAD
-                        <div class="dose-input digital-picker-enabled">
-                            <!-- Induction Bolus Digital Picker - 導入ボーラスデジタルピッカー -->
-                            <div class="digital-picker-container">
-                                <label for="inductionBolusPicker">Bolus Dose (mg):</label>
-                                <div id="inductionBolusPicker"></div>
-                            </div>
-                        </div>
-                        <div class="dose-input digital-picker-enabled">
-                            <!-- Induction Continuous Digital Picker - 導入持続注入デジタルピッカー -->
-                            <div class="digital-picker-container">
-                                <label for="inductionContinuousPicker">Continuous Infusion (mg/kg/hr):</label>
-                                <div id="inductionContinuousPicker"></div>
-=======
                         <div class="dose-input">
                             <label for="inductionBolus">Bolus Dose (mg):</label>
                             <div class="input-group-controls">
@@ -177,7 +150,6 @@
                                 <button type="button" class="btn-adjust btn-minus" data-target="inductionContinuous" data-step="0.1">−</button>
                                 <input type="number" id="inductionContinuous" min="0" max="6" step="0.1" value="1.0">
                                 <button type="button" class="btn-adjust btn-plus" data-target="inductionContinuous" data-step="0.1">+</button>
->>>>>>> 692c1f65
                             </div>
                         </div>
                     </div>
@@ -365,20 +337,6 @@
                 </div>
                 
                 <div class="form-row">
-<<<<<<< HEAD
-                    <div class="form-group digital-picker-enabled">
-                        <!-- Age Digital Picker - 年齢デジタルピッカー -->
-                        <div class="digital-picker-container">
-                            <label for="editAgePicker">Age (years):</label>
-                            <div id="editAgePicker"></div>
-                        </div>
-                    </div>
-                    <div class="form-group digital-picker-enabled">
-                        <!-- Weight Digital Picker - 体重デジタルピッカー -->
-                        <div class="digital-picker-container">
-                            <label for="editWeightPicker">Weight (kg):</label>
-                            <div id="editWeightPicker"></div>
-=======
                     <div class="form-group">
                         <label for="editAge">Age (years):</label>
                         <div class="input-group-controls">
@@ -393,26 +351,17 @@
                             <button type="button" class="btn-adjust btn-minus" data-target="editWeight" data-step="0.5">−</button>
                             <input type="number" id="editWeight" min="30" max="200" step="0.1" value="70">
                             <button type="button" class="btn-adjust btn-plus" data-target="editWeight" data-step="0.5">+</button>
->>>>>>> 692c1f65
                         </div>
                     </div>
                 </div>
 
                 <div class="form-row">
-<<<<<<< HEAD
-                    <div class="form-group digital-picker-enabled">
-                        <!-- Height Digital Picker - 身長デジタルピッカー -->
-                        <div class="digital-picker-container">
-                            <label for="editHeightPicker">Height (cm):</label>
-                            <div id="editHeightPicker"></div>
-=======
                     <div class="form-group">
                         <label for="editHeight">Height (cm):</label>
                         <div class="input-group-controls">
                             <button type="button" class="btn-adjust btn-minus" data-target="editHeight" data-step="1">−</button>
                             <input type="number" id="editHeight" min="120" max="220" step="1" value="170">
                             <button type="button" class="btn-adjust btn-plus" data-target="editHeight" data-step="1">+</button>
->>>>>>> 692c1f65
                         </div>
                     </div>
                     <div class="form-group">
@@ -465,20 +414,6 @@
                 </div>
                 
                 <div class="form-row">
-<<<<<<< HEAD
-                    <div class="form-group digital-picker-enabled">
-                        <!-- Dose Bolus Digital Picker - 投与ボーラスデジタルピッカー -->
-                        <div class="digital-picker-container">
-                            <label for="doseBolusPicker">Bolus Dose (mg):</label>
-                            <div id="doseBolusPicker"></div>
-                        </div>
-                    </div>
-                    <div class="form-group digital-picker-enabled">
-                        <!-- Dose Continuous Digital Picker - 投与持続注入デジタルピッカー -->
-                        <div class="digital-picker-container">
-                            <label for="doseContinuousPicker">Continuous Infusion (mg/kg/hr):</label>
-                            <div id="doseContinuousPicker"></div>
-=======
                     <div class="form-group">
                         <label for="doseBolusAmount">Bolus Dose (mg):</label>
                         <div class="input-group-controls">
@@ -493,7 +428,6 @@
                             <button type="button" class="btn-adjust btn-minus" data-target="doseContinuousRate" data-step="0.1">−</button>
                             <input type="number" id="doseContinuousRate" min="0" max="20" step="0.01" value="0">
                             <button type="button" class="btn-adjust btn-plus" data-target="doseContinuousRate" data-step="0.1">+</button>
->>>>>>> 692c1f65
                         </div>
                     </div>
                 </div>
