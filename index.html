<!DOCTYPE html>
<html lang="en">
<head>
    <meta charset="UTF-8">
    <meta name="viewport" content="width=device-width, initial-scale=1.0, user-scalable=no, maximum-scale=1.0">
    <meta name="apple-mobile-web-app-capable" content="yes">
    <meta name="mobile-web-app-capable" content="yes">
    <meta name="format-detection" content="telephone=no">
    <title>Remimazolam TCI TIVA V1.2.1 - Predictive Control Protocol Integration System</title>
    
    <!-- PWA Meta Tags -->
    <meta name="theme-color" content="#2196F3">
    <meta name="apple-mobile-web-app-capable" content="yes">
    <meta name="apple-mobile-web-app-status-bar-style" content="default">
    <meta name="apple-mobile-web-app-title" content="Remimazolam TCI TIVA">
    
    <!-- Icons and manifest temporarily disabled due to missing icon files
    <link rel="apple-touch-icon" sizes="180x180" href="images/icon-192.png">
    <link rel="icon" type="image/png" sizes="32x32" href="images/icon-32.png">
    <link rel="manifest" href="manifest.json">
    -->
    
    <!-- Chart.js -->
    <script src="https://cdn.jsdelivr.net/npm/chart.js@3.9.1/dist/chart.min.js"></script>
    <script src="https://cdn.jsdelivr.net/npm/chartjs-adapter-date-fns@2.0.0/dist/chartjs-adapter-date-fns.bundle.min.js"></script>
    
    <!-- CSS -->
    <link rel="stylesheet" href="css/main.css">
</head>
<body>
    <!-- Loading Screen -->
    <div id="loadingScreen" class="loading-screen">
        <div class="loading-content">
            <div class="spinner"></div>
            <h2>Remimazolam TCI TIVA V1.2.1</h2>
            <p>System Initializing...</p>
        </div>
    </div>

    <!-- Disclaimer Modal -->
    <div id="disclaimerModal" class="modal active">
        <div class="modal-content">
            <div class="modal-header">
                <h2>⚠️ Disclaimer</h2>
            </div>
            <div class="modal-body">
                <div class="disclaimer-content">
                    <h3>Important Notice</h3>
                    <ul>
                        <li>This application is <strong>for educational and research purposes only</strong></li>
                        <li>Do not use as a basis for clinical diagnosis or treatment</li>
                        <li>All clinical decisions must be made under the responsibility of qualified medical professionals</li>
                        <li>Calculation results are theoretical values and do not guarantee actual patient responses</li>
                        <li>The developer assumes no responsibility for any consequences arising from the use of this application</li>
                    </ul>
                    
                    <h3>Scientific Basis</h3>
                    <p>This system is based on the remimazolam pharmacokinetic model by Masui et al. (2022) J Anesth.</p>
                    
                    <h3>Developer Information</h3>
                    <p>YASUYUKI SUZUKI - Department of Pharmacology, Graduate School of Medicine, Ehime University</p>
                </div>
            </div>
            <div class="modal-footer">
                <button id="acceptDisclaimer" class="btn btn-primary">
                    Accept and Start
                </button>
            </div>
        </div>
    </div>

    <!-- Main Application -->
    <div id="mainApp" class="main-app hidden">
        <!-- Header -->
        <header class="app-header">
            <div class="header-content">
                <h1>Remimazolam TCI TIVA <span class="version">V1.2.1</span></h1>
                <p>Predictive Control Protocol - Effect-site Concentration Target Controlled Infusion System</p>
                <div class="header-controls">
                    <button id="errorDiagnosticsBtn" class="btn btn-secondary">🔍 Error Diagnostics</button>
                    <div id="errorIndicator" class="error-indicator" style="display: none;">0</div>
                </div>
            </div>
        </header>

        <!-- Patient Information Panel -->
        <section id="patientPanel" class="panel patient-panel">
            <div class="panel-header">
                <h2>📋 Patient Information</h2>
                <button id="editPatientBtn" class="btn btn-secondary">Edit</button>
            </div>
            <div class="panel-content">
                <div class="patient-info-grid">
                    <div class="info-item">
                        <label>Patient ID:</label>
                        <span id="patientId">---</span>
                    </div>
                    <div class="info-item">
                        <label>Age:</label>
                        <span id="patientAge">---</span>
                    </div>
                    <div class="info-item">
                        <label>Weight:</label>
                        <span id="patientWeight">---</span>
                    </div>
                    <div class="info-item">
                        <label>Height:</label>
                        <span id="patientHeight">---</span>
                    </div>
                    <div class="info-item">
                        <label>BMI:</label>
                        <span id="patientBMI">---</span>
                    </div>
                    <div class="info-item">
                        <label>Sex:</label>
                        <span id="patientSex">---</span>
                    </div>
                    <div class="info-item">
                        <label>ASA-PS:</label>
                        <span id="patientASA">---</span>
                    </div>
                    <div class="info-item">
                        <label>Anesthesia Start Time:</label>
                        <span id="anesthesiaStartTime">---</span>
                    </div>
                </div>
            </div>
        </section>

        <!-- App Grid Container -->
        <div class="app-grid">
            <!-- App 1: Real-time Induction -->
            <section id="inductionPanel" class="panel app-panel">
                <div class="panel-header">
                    <h2>🚀 Real-time Induction Prediction</h2>
                    <div class="panel-controls">
                        <button id="startInductionBtn" class="btn btn-primary">Start</button>
                        <button id="stopInductionBtn" class="btn btn-danger hidden">Stop</button>
                        <button id="recordSnapshotBtn" class="btn btn-info hidden">Record</button>
                    </div>
                </div>
                <div class="panel-content">
                    
                    <!-- Multi-Method Real-time Comparison -->
                    <div class="multi-method-indicator">
                        <div class="method-status">
                            <h4>📊 Real-time Multi-Method Comparison</h4>
                            <p>Comparing Euler (Fast) vs RK4 (High Precision) methods simultaneously</p>
                        </div>
                    </div>

                    <div class="induction-controls">
                        <div class="dose-input">
                            <label for="inductionBolus">Bolus Dose (mg):</label>
                            <div class="input-group-controls">
                                <button type="button" class="btn-adjust btn-minus" data-target="inductionBolus" data-step="0.5">−</button>
                                <input type="number" id="inductionBolus" min="1" max="15" step="0.5" value="7">
                                <button type="button" class="btn-adjust btn-plus" data-target="inductionBolus" data-step="0.5">+</button>
                            </div>
                        </div>
                        <div class="dose-input">
                            <label for="inductionContinuous">Continuous Infusion (mg/kg/hr):</label>
                            <div class="input-group-controls">
                                <button type="button" class="btn-adjust btn-minus" data-target="inductionContinuous" data-step="0.1">−</button>
                                <input type="number" id="inductionContinuous" min="0" max="6" step="0.1" value="1.0">
                                <button type="button" class="btn-adjust btn-plus" data-target="inductionContinuous" data-step="0.1">+</button>
                            </div>
                        </div>
                    </div>

                    <!-- RK4 Method Concentration Display -->
                    <div class="single-concentration-display">
                        <div class="method-column rk4-column">
                            <h4>⚡ RK4 Method (High Precision)</h4>
                            <div class="conc-item">
                                <label>Plasma Concentration:</label>
                                <span id="plasmaConcentrationRK4" class="concentration-value rk4-value">0.000</span>
                                <span class="unit">μg/mL</span>
                            </div>
                            <div class="conc-item">
                                <label>Effect-site Concentration:</label>
                                <span id="effectConcentrationRK4" class="concentration-value rk4-value">0.000</span>
                                <span class="unit">μg/mL</span>
                            </div>
                        </div>
                        
                    </div>

                    <div class="time-display">
                        <div class="conc-item">
                            <label>Elapsed Time:</label>
                            <span id="elapsedTime" class="time-value">00:00:00</span>
                        </div>
                    </div>

                    <div class="realtime-chart-container">
                        <canvas id="inductionRealtimeChart"></canvas>
                    </div>

                    <div id="snapshotsSection" class="snapshots-section hidden">
                        <h3 id="snapshotsTitle">Records</h3>
                        <div id="snapshotsList" class="snapshots-list"></div>
                    </div>
                </div>
            </section>

            <!-- App 2: Protocol Optimization -->
            <section id="protocolPanel" class="panel app-panel">
                <div class="panel-header">
                    <h2>🎯 Advanced Step-down Protocol Optimization</h2>
                    <button id="optimizeProtocolBtn" class="btn btn-primary">Execute Optimization</button>
                </div>
                <div class="panel-content">

                    <div class="protocol-controls">
                        <div class="form-row">
                            <div class="input-group">
                                <label for="targetConcentration">Target Effect-site Concentration (μg/mL):</label>
                                <input type="number" id="targetConcentration" min="0.1" max="3.0" step="0.1" value="1.0">
                            </div>
                            <div class="input-group">
                                <label for="protocolBolus">Bolus Dose (mg):</label>
                                <input type="number" id="protocolBolus" min="1" max="15" step="0.5" value="7">
                            </div>
                        </div>
                        <div class="form-row">
                            <div class="input-group">
                                <label for="targetReachTime">Target Reach Time (min):</label>
                                <input type="number" id="targetReachTime" min="10" max="60" step="5" value="20">
                            </div>
                            <div class="input-group">
                                <label for="upperThresholdRatio">Upper Threshold Ratio (%):</label>
                                <input type="number" id="upperThresholdRatio" min="105" max="130" step="1" value="120">
                            </div>
                        </div>
                        <div class="form-row">
                            <div class="input-group">
                                <label for="reductionFactor">Reduction Factor (%):</label>
                                <input type="number" id="reductionFactor" min="50" max="90" step="5" value="70">
                            </div>
                            <div class="input-group">
                                <label for="adjustmentInterval">Adjustment Interval (min):</label>
                                <input type="number" id="adjustmentInterval" min="3" max="10" step="1" value="5">
                            </div>
                        </div>
                    </div>

                    <div id="protocolResults" class="protocol-results hidden">
                        <div class="results-summary">
                            <div class="result-item">
                                <label>Optimal Continuous Infusion:</label>
                                <span id="optimalRate">---</span>
                                <span class="unit">mg/kg/hr</span>
                            </div>
                            <div class="result-item">
                                <label>Predicted Final Ce:</label>
                                <span id="predictedFinalCe">---</span>
                                <span class="unit">μg/mL</span>
                            </div>
                            <div class="result-item">
                                <label>Target Accuracy:</label>
                                <span id="targetAccuracy">---</span>
                                <span class="unit">%</span>
                            </div>
                            <div class="result-item">
                                <label>Adjustment Count:</label>
                                <span id="adjustmentCount">---</span>
                                <span class="unit">times</span>
                            </div>
                            <div class="result-item">
                                <label>Stability Index:</label>
                                <span id="stabilityIndex">---</span>
                                <span class="unit">/100</span>
                            </div>
                            <div class="result-item">
                                <label>Convergence Time:</label>
                                <span id="convergenceTime">---</span>
                                <span class="unit">min</span>
                            </div>
                        </div>

                        <div class="protocol-chart-container">
                            <canvas id="protocolChart"></canvas>
                        </div>

                        <div id="concentrationEvaluationResults" class="concentration-evaluation hidden">
                            <h4>📊 Concentration Evaluation at Specified Timepoints</h4>
                            <!-- Table will be populated by JavaScript -->
                        </div>

                        <div class="protocol-schedule">
                            <h4>Dosing Schedule</h4>
                            <div id="protocolTable" class="protocol-table"></div>
                        </div>
                    </div>
                </div>
            </section>

            <!-- App 3: Calculation Method Comparison - REMOVED -->
            <!-- Feature removed for simplified maintenance. See DEVELOPMENT_HISTORY.md for implementation details. -->

            <!-- App 4: Live Monitoring -->
            <section id="monitoringPanel" class="panel app-panel monitoring-panel">
                <div class="panel-header">
                    <h2>📊 Actual Dose Monitoring</h2>
                    <div class="panel-controls">
                        <button id="addDoseBtn" class="btn btn-primary">Add Dose</button>
                        <button id="runSimulationBtn" class="btn btn-success">Run Simulation</button>
                        <button id="exportCsvBtn" class="btn btn-info">Export CSV</button>
                    </div>
                </div>
                <div class="panel-content">

                    <div class="dose-events-section">
                        <h4>Dose Events</h4>
                        <div id="doseEventsList" class="dose-events-list"></div>
                    </div>

                    <div id="simulationResults" class="simulation-results hidden">
                        <div class="results-summary">
                            <div class="result-item">
                                <label>Maximum Plasma Concentration:</label>
                                <span id="maxPlasmaConc">---</span>
                                <span class="unit">μg/mL</span>
                            </div>
                            <div class="result-item">
                                <label>Maximum Effect-site Concentration:</label>
                                <span id="maxEffectConc">---</span>
                                <span class="unit">μg/mL</span>
                            </div>
                            <div class="result-item">
                                <label>Calculation Method:</label>
                                <span id="calculationMethod">---</span>
                            </div>
                        </div>

                        <div class="monitoring-chart-container">
                            <canvas id="monitoringChart"></canvas>
                        </div>
                    </div>
                </div>
            </section>
        </div>
        
        <!-- Footer -->
        <footer class="app-footer">
            <div class="footer-content">
                <p>Remimazolam TCI TIVA V1.2.1 | Masui et al. (2022) PK Model | Educational & Research Use Only</p>
            </div>
        </footer>
    </div>

    <!-- Patient Edit Modal -->
    <div id="patientModal" class="modal">
        <div class="modal-content">
            <div class="modal-header">
                <h3>Edit Patient Information</h3>
                <button id="closePatientModal" class="btn-close">&times;</button>
            </div>
            <form id="patientForm" class="modal-body">
                <div class="form-group">
                    <label for="editPatientId">Patient ID:</label>
                    <input type="text" id="editPatientId" required>
                </div>
                
                <div class="form-row">
                    <div class="form-group">
                        <label for="editAge">Age (years):</label>
                        <div class="input-group-controls">
                            <button type="button" class="btn-adjust btn-minus" data-target="editAge" data-step="1">−</button>
                            <input type="number" id="editAge" min="18" max="100" step="1" value="50">
                            <button type="button" class="btn-adjust btn-plus" data-target="editAge" data-step="1">+</button>
                        </div>
                    </div>
                    <div class="form-group">
                        <label for="editWeight">Weight (kg):</label>
                        <div class="input-group-controls">
                            <button type="button" class="btn-adjust btn-minus" data-target="editWeight" data-step="0.5">−</button>
                            <input type="number" id="editWeight" min="30" max="200" step="0.1" value="70">
                            <button type="button" class="btn-adjust btn-plus" data-target="editWeight" data-step="0.5">+</button>
                        </div>
                    </div>
                </div>

                <div class="form-row">
                    <div class="form-group">
                        <label for="editHeight">Height (cm):</label>
                        <div class="input-group-controls">
                            <button type="button" class="btn-adjust btn-minus" data-target="editHeight" data-step="1">−</button>
                            <input type="number" id="editHeight" min="120" max="220" step="1" value="170">
                            <button type="button" class="btn-adjust btn-plus" data-target="editHeight" data-step="1">+</button>
                        </div>
                    </div>
                    <div class="form-group">
                        <label>BMI:</label>
                        <span id="bmiCalculated" class="calculated-value">24.2</span>
                    </div>
                </div>

                <div class="form-row">
                    <div class="form-group">
                        <label>Sex:</label>
                        <div class="radio-group">
                            <label><input type="radio" name="sex" value="male" checked> Male</label>
                            <label><input type="radio" name="sex" value="female"> Female</label>
                        </div>
                    </div>
                    <div class="form-group">
                        <label>ASA-PS:</label>
                        <div class="radio-group">
                            <label><input type="radio" name="asa" value="1-2" checked> I-II</label>
                            <label><input type="radio" name="asa" value="3-4"> III-IV</label>
                        </div>
                    </div>
                </div>

                <div class="form-group">
                    <label for="editAnesthesiaStart">Anesthesia Start Time:</label>
                    <input type="time" id="editAnesthesiaStart" value="08:00">
                </div>
            </form>
            <div class="modal-footer">
                <button id="cancelPatientEdit" class="btn btn-secondary">Cancel</button>
                <button type="submit" form="patientForm" class="btn btn-primary">Save</button>
            </div>
        </div>
    </div>

    <!-- Dose Event Modal -->
    <div id="doseModal" class="modal">
        <div class="modal-content">
            <div class="modal-header">
                <h3>Add Dose Event</h3>
                <button id="closeDoseModal" class="btn-close">&times;</button>
            </div>
            <form id="doseForm" class="modal-body">
                <div class="form-group">
                    <label for="doseTime">Dose Time:</label>
                    <input type="time" id="doseTime" required>
                    <small>Anesthesia Start Time: <span id="anesthesiaStartReference">08:00</span></small>
                </div>
                
                <div class="form-row">
                    <div class="form-group">
                        <label for="doseBolusAmount">Bolus Dose (mg):</label>
                        <div class="input-group-controls">
                            <button type="button" class="btn-adjust btn-minus" data-target="doseBolusAmount" data-step="0.5">−</button>
                            <input type="number" id="doseBolusAmount" min="0" max="100" step="0.1" value="0">
                            <button type="button" class="btn-adjust btn-plus" data-target="doseBolusAmount" data-step="0.5">+</button>
                        </div>
                    </div>
                    <div class="form-group">
                        <label for="doseContinuousRate">Continuous Infusion (mg/kg/hr):</label>
                        <div class="input-group-controls">
                            <button type="button" class="btn-adjust btn-minus" data-target="doseContinuousRate" data-step="0.1">−</button>
                            <input type="number" id="doseContinuousRate" min="0" max="20" step="0.01" value="0">
                            <button type="button" class="btn-adjust btn-plus" data-target="doseContinuousRate" data-step="0.1">+</button>
                        </div>
                    </div>
                </div>
            </form>
            <div class="modal-footer">
                <button id="cancelDoseAdd" class="btn btn-secondary">Cancel</button>
                <button type="submit" form="doseForm" class="btn btn-primary">Add</button>
            </div>
        </div>
    </div>

    <!-- JavaScript Modules -->
<<<<<<< HEAD
=======
    <script src="js/error-logger.js"></script>
    <script src="utils/lsoda.js"></script>
>>>>>>> 032ee707
    <script src="utils/masui-ke0-calculator.js"></script>
    <script src="utils/vhac.js"></script>
    <script src="utils/lsoda.js"></script>
    <script src="js/models.js"></script>
    <script src="js/numerical-solvers.js"></script>
    <script src="js/pk-pd-system.js"></script>
    <script src="js/numerical-methods-integration-test.js"></script>
    <script src="js/induction-engine.js"></script>
    <script src="js/protocol-engine.js"></script>
    <script src="js/advanced-protocol-engine.js"></script>
    <script src="js/enhanced-protocol-engine.js"></script>
    <script src="js/monitoring-engine.js"></script>
<<<<<<< HEAD
    <script src="js/adaptive-timestep.js"></script>
    <script src="js/calculation-comparator.js"></script>
=======
    <script src="js/error-display.js"></script>
    <script src="test/lsoda-validation-test.js"></script>
>>>>>>> 032ee707
    <script src="js/main.js"></script>

    <!-- Service Worker Registration -->
    <script>
        if ('serviceWorker' in navigator && location.protocol !== 'file:') {
            window.addEventListener('load', () => {
                navigator.serviceWorker.register('sw.js')
                    .then(registration => {
                        console.log('SW registered: ', registration);
                    })
                    .catch(registrationError => {
                        console.log('SW registration failed: ', registrationError);
                    });
            });
        } else {
            console.log('Service Worker not available (file:// protocol or browser not supported)');
        }
    </script>
</body>
</html><|MERGE_RESOLUTION|>--- conflicted
+++ resolved
@@ -6,7 +6,7 @@
     <meta name="apple-mobile-web-app-capable" content="yes">
     <meta name="mobile-web-app-capable" content="yes">
     <meta name="format-detection" content="telephone=no">
-    <title>Remimazolam TCI TIVA V1.2.1 - Predictive Control Protocol Integration System</title>
+    <title>Remimazolam TCI TIVA V1.1.1 - Predictive Control Protocol Integration System</title>
     
     <!-- PWA Meta Tags -->
     <meta name="theme-color" content="#2196F3">
@@ -14,11 +14,10 @@
     <meta name="apple-mobile-web-app-status-bar-style" content="default">
     <meta name="apple-mobile-web-app-title" content="Remimazolam TCI TIVA">
     
-    <!-- Icons and manifest temporarily disabled due to missing icon files
+    <!-- Icons -->
     <link rel="apple-touch-icon" sizes="180x180" href="images/icon-192.png">
     <link rel="icon" type="image/png" sizes="32x32" href="images/icon-32.png">
     <link rel="manifest" href="manifest.json">
-    -->
     
     <!-- Chart.js -->
     <script src="https://cdn.jsdelivr.net/npm/chart.js@3.9.1/dist/chart.min.js"></script>
@@ -32,7 +31,7 @@
     <div id="loadingScreen" class="loading-screen">
         <div class="loading-content">
             <div class="spinner"></div>
-            <h2>Remimazolam TCI TIVA V1.2.1</h2>
+            <h2>Remimazolam TCI TIVA V1.1.1</h2>
             <p>System Initializing...</p>
         </div>
     </div>
@@ -74,7 +73,7 @@
         <!-- Header -->
         <header class="app-header">
             <div class="header-content">
-                <h1>Remimazolam TCI TIVA <span class="version">V1.2.1</span></h1>
+                <h1>Remimazolam TCI TIVA <span class="version">V1.1.1</span></h1>
                 <p>Predictive Control Protocol - Effect-site Concentration Target Controlled Infusion System</p>
                 <div class="header-controls">
                     <button id="errorDiagnosticsBtn" class="btn btn-secondary">🔍 Error Diagnostics</button>
@@ -140,15 +139,6 @@
                     </div>
                 </div>
                 <div class="panel-content">
-                    
-                    <!-- Multi-Method Real-time Comparison -->
-                    <div class="multi-method-indicator">
-                        <div class="method-status">
-                            <h4>📊 Real-time Multi-Method Comparison</h4>
-                            <p>Comparing Euler (Fast) vs RK4 (High Precision) methods simultaneously</p>
-                        </div>
-                    </div>
-
                     <div class="induction-controls">
                         <div class="dose-input">
                             <label for="inductionBolus">Bolus Dose (mg):</label>
@@ -168,25 +158,17 @@
                         </div>
                     </div>
 
-                    <!-- RK4 Method Concentration Display -->
-                    <div class="single-concentration-display">
-                        <div class="method-column rk4-column">
-                            <h4>⚡ RK4 Method (High Precision)</h4>
-                            <div class="conc-item">
-                                <label>Plasma Concentration:</label>
-                                <span id="plasmaConcentrationRK4" class="concentration-value rk4-value">0.000</span>
-                                <span class="unit">μg/mL</span>
-                            </div>
-                            <div class="conc-item">
-                                <label>Effect-site Concentration:</label>
-                                <span id="effectConcentrationRK4" class="concentration-value rk4-value">0.000</span>
-                                <span class="unit">μg/mL</span>
-                            </div>
-                        </div>
-                        
-                    </div>
-
-                    <div class="time-display">
+                    <div class="concentration-display">
+                        <div class="conc-item">
+                            <label>Plasma Concentration:</label>
+                            <span id="plasmaConcentration" class="concentration-value">0.000</span>
+                            <span class="unit">μg/mL</span>
+                        </div>
+                        <div class="conc-item">
+                            <label>Effect-site Concentration (Ce):</label>
+                            <span id="effectConcentration" class="concentration-value">0.000</span>
+                            <span class="unit">μg/mL</span>
+                        </div>
                         <div class="conc-item">
                             <label>Elapsed Time:</label>
                             <span id="elapsedTime" class="time-value">00:00:00</span>
@@ -211,7 +193,6 @@
                     <button id="optimizeProtocolBtn" class="btn btn-primary">Execute Optimization</button>
                 </div>
                 <div class="panel-content">
-
                     <div class="protocol-controls">
                         <div class="form-row">
                             <div class="input-group">
@@ -296,10 +277,7 @@
                 </div>
             </section>
 
-            <!-- App 3: Calculation Method Comparison - REMOVED -->
-            <!-- Feature removed for simplified maintenance. See DEVELOPMENT_HISTORY.md for implementation details. -->
-
-            <!-- App 4: Live Monitoring -->
+            <!-- App 3: Live Monitoring -->
             <section id="monitoringPanel" class="panel app-panel monitoring-panel">
                 <div class="panel-header">
                     <h2>📊 Actual Dose Monitoring</h2>
@@ -310,7 +288,6 @@
                     </div>
                 </div>
                 <div class="panel-content">
-
                     <div class="dose-events-section">
                         <h4>Dose Events</h4>
                         <div id="doseEventsList" class="dose-events-list"></div>
@@ -345,7 +322,7 @@
         <!-- Footer -->
         <footer class="app-footer">
             <div class="footer-content">
-                <p>Remimazolam TCI TIVA V1.2.1 | Masui et al. (2022) PK Model | Educational & Research Use Only</p>
+                <p>Remimazolam TCI TIVA V1.1.1 | Masui et al. (2022) PK Model | Educational & Research Use Only</p>
             </div>
         </footer>
     </div>
@@ -467,30 +444,18 @@
     </div>
 
     <!-- JavaScript Modules -->
-<<<<<<< HEAD
-=======
     <script src="js/error-logger.js"></script>
     <script src="utils/lsoda.js"></script>
->>>>>>> 032ee707
     <script src="utils/masui-ke0-calculator.js"></script>
     <script src="utils/vhac.js"></script>
-    <script src="utils/lsoda.js"></script>
     <script src="js/models.js"></script>
-    <script src="js/numerical-solvers.js"></script>
-    <script src="js/pk-pd-system.js"></script>
-    <script src="js/numerical-methods-integration-test.js"></script>
     <script src="js/induction-engine.js"></script>
     <script src="js/protocol-engine.js"></script>
     <script src="js/advanced-protocol-engine.js"></script>
     <script src="js/enhanced-protocol-engine.js"></script>
     <script src="js/monitoring-engine.js"></script>
-<<<<<<< HEAD
-    <script src="js/adaptive-timestep.js"></script>
-    <script src="js/calculation-comparator.js"></script>
-=======
     <script src="js/error-display.js"></script>
     <script src="test/lsoda-validation-test.js"></script>
->>>>>>> 032ee707
     <script src="js/main.js"></script>
 
     <!-- Service Worker Registration -->
